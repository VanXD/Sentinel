--- conflicted
+++ resolved
@@ -67,24 +67,21 @@
                 propertiesName = appName;
             }
             // We first retrieve the properties from the property file.
-<<<<<<< HEAD
             String fileName = propertiesName + ".properties";
             Properties fileProps = loadProperties(fileName);
             if (fileProps.size() > 0) {
                 RecordLog.info("read SentinelConfig from " + fileName);
-=======
-            String fileName = LogBase.getLogBaseDir() + appName + ".properties";
-            File file = new File(fileName);
-            if (file.exists()) {
-                RecordLog.info("[SentinelConfig] Reading config from " + fileName);
-                FileInputStream fis = new FileInputStream(fileName);
-                Properties fileProps = new Properties();
-                fileProps.load(fis);
-                fis.close();
-
->>>>>>> 6765130f
                 for (Object key : fileProps.keySet()) {
                     SentinelConfig.setConfig((String)key, (String)fileProps.get(key));
+                    try {
+                        String systemValue = System.getProperty((String)key);
+                        if (!StringUtil.isEmpty(systemValue)) {
+                            SentinelConfig.setConfig((String)key, systemValue);
+                        }
+                    } catch (Exception e) {
+                        RecordLog.info(e.getMessage(), e);
+                    }
+                    RecordLog.info(key + " value: " + SentinelConfig.getConfig((String)key));
                 }
             }
         } catch (Throwable ioe) {
